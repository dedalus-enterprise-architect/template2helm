vendor/
bin/
template2helm
<<<<<<< HEAD
.vscode/
*.backup
=======

.idea/
>>>>>>> 9c70c648
<|MERGE_RESOLUTION|>--- conflicted
+++ resolved
@@ -1,10 +1,6 @@
 vendor/
 bin/
 template2helm
-<<<<<<< HEAD
 .vscode/
 *.backup
-=======
-
-.idea/
->>>>>>> 9c70c648
+.idea/